import warnings

warnings.simplefilter(action="ignore", category=FutureWarning)

import numpy as np
import pandas as pd
import statsmodels.api as sm
import matplotlib.pyplot as plt
import copy, random

from copper.library import *
from copper.curves import *


class GA:
    def __init__(
        self,
        equipment,
        method="typical",
        pop_size=100,
        tol=0.005,
        max_gen=500,
        vars="",
        sFac=0.5,
        retain=0.2,
        random_select=0.1,
        mutate=0.95,
        bounds=(6, 10),
        base_curves=[],
    ):
        self.equipment = equipment
        self.method = method
        self.pop_size = pop_size
        self.tol = tol
        self.max_gen = max_gen
        self.vars = vars
        self.sFac = sFac
        self.retain = retain
        self.random_select = random_select
        self.mutate = mutate
        self.bounds = bounds
        self.base_curves = base_curves

    def generate_set_of_curves(self):
        """Generate set of curves using genetic algorithm.

        :return: Set of curves
        :rtype: SetofCurves()

        """
        self.target = self.equipment.part_eff
        self.full_eff = self.equipment.full_eff
        self.target_bis = self.equipment.part_eff_bis
        self.full_eff_bis = self.equipment.full_eff_bis

        # Convert target if different than kw/ton
        if self.equipment.part_eff_unit != "kw/ton":
            target_c = Units(self.target, self.equipment.part_eff_unit)
            self.target = target_c.conversion("kw/ton")
        if self.equipment.part_eff_unit_bis != "kw/ton":
            target_c = Units(self.target_bis, self.equipment.part_eff_unit_bis)
            self.target_bis = target_c.conversion("kw/ton")

        # Convert full load efficiency if different than kw/ton
        if self.equipment.full_eff_unit != "kw/ton":
            full_eff_c = Units(self.equipment.full_eff, self.equipment.full_eff_unit)
            self.full_eff = full_eff_c.conversion("kw/ton")
        if self.equipment.full_eff_unit_bis != "kw/ton":
            full_eff_c = Units(self.equipment.full_eff_bis, self.equipment.full_eff_unit_bis)
            self.full_eff_bis = full_eff_c.conversion("kw/ton")

        if len(self.base_curves) == 0:
            if self.equipment.type == "chiller":
                # TODO: implement other methods
                if self.method == "typical":
                    lib = Library(path="./fixtures/typical_curves.json")
                elif self.method == "best_match":
                    lib = Library(path="./fixtures/chiller_curves.json")

                # Define chiller properties
                filters = [
                    ("eqp_type", self.equipment.type),
                    ("compressor_type", self.equipment.compressor_type),
                    ("condenser_type", self.equipment.condenser_type),
                    ("compressor_speed", self.equipment.compressor_speed),
                    ("sim_engine", self.equipment.sim_engine),
                    ("model", self.equipment.model),
                ]
            else:
                raise ValueError("This type of equipment has not yet been implemented.")

            # Find typical curves from library
            # Only one equipment should be returned
            if self.method == "typical":
                self.base_curves = lib.find_set_of_curvess_from_lib(filters)
            elif self.method == "best_match":
                self.base_curves = [lib.find_base_curves(filters, self.equipment)]

        #curves -> list of len 3, and set_of_curves -> object
        self.set_of_base_curves = self.base_curves[0]
        self.set_of_base_curves.eqp = self.equipment
        self.set_of_base_curves.eqp.set_of_curves = self.set_of_base_curves.curves
        self.base_curves_data = {}
        for curve in self.set_of_base_curves.curves:
            self.base_curves_data[
                curve.out_var
            ] = self.set_of_base_curves.get_data_for_plotting(curve, False)

        # Run GA
        self.run_ga(curves=self.base_curves)
        return self.equipment.set_of_curves

    def run_ga(self, curves):
        """Run genetic algorithm.

            :param SetofCurves() curves: Initial set of curves to be modified by the algorithm
            :return: Final population of sets of curves
            :rtype: list()

        ]"""
<<<<<<< HEAD
        max_gen = 0
=======

        self.pop = []
        gen = 0
        self.equipment.curves = curves
>>>>>>> 184663b0
        while not self.is_target_met():
            self.pop = self.generate_population(curves)
            while gen <= self.max_gen and not self.is_target_met():
                self.evolve_population(self.pop)
                gen += 1
                #For debugging
                print(
                   "GEN: {}, IPLV: {}, KW/TON: {} IPLV-bis: {}, KW/TON-bis: {}".format(
                       gen,
                       round(self.equipment.calc_eff(eff_type="part"), 4),
                       round(self.equipment.calc_eff(eff_type="full"), 4),
                       round(self.equipment.calc_eff(eff_type="part", bis=True), 4),
                       round(self.equipment.calc_eff(eff_type="full", bis=True), 4),
                   )
                )
                max_gen = gen
                
            if not self.is_target_met():
                print(f"Target not met after {self.max_gen}; Restarting the GA.")


        print("Curve coefficients calculated in {} generations.".format(gen))
        return self.pop

    def is_target_met(self):
        """Check if the objective of the optimization through the algorithm have been met.

        :return: Verification result
        :rtype: boolean

        """
        if self.equipment.type == "chiller":
            if self.equipment.set_of_curves != "":
                part_rating = self.equipment.calc_eff(eff_type="part")
                full_rating = self.equipment.calc_eff(eff_type="full")
                part_rating_bis = self.equipment.calc_eff(eff_type="part", bis=True)
                full_rating_bis = self.equipment.calc_eff(eff_type="full", bis=True)
                cap_rating = 0
                if "cap-f-t" in self.vars:
                    for (
                        c
                    ) in self.equipment.set_of_curves:  # list of objects  # c in curves
                        # set_of_curves
                        if "cap" in c.out_var:
                            cap_rating += abs(1 - c.get_out_reference(self.equipment))
            else:
                return False
        else:
            raise ValueError("This type of equipment has not yet been implemented.")

        # debugging
        # print('Condition 1: ', (part_rating < self.target * (1 + self.tol)))
        # print('Condition 2: ', (part_rating > self.target * (1 - self.tol)))
        # print('Condition 3: ', (full_rating < self.full_eff * (1 + self.tol)))
        # print(full_rating, self.full_eff, self.full_eff * (1 + self.tol))
        # print('Condition 4: ', (full_rating > self.full_eff * (1 - self.tol)))
        # print('Condition 5: ', (cap_rating < self.tol))
        # print('Condition 6: ', (cap_rating > -self.tol))
        # print('---Final condition-----')
        # print((part_rating < self.target * (1 + self.tol))
        #     and (part_rating > self.target * (1 - self.tol))
        #     and (full_rating < self.full_eff * (1 + self.tol))
        #     and (full_rating > self.full_eff * (1 - self.tol))
        #     and (cap_rating < self.tol)
        #     and (cap_rating > -self.tol))

        if (
            (part_rating < self.target * (1 + self.tol))
            and (part_rating > self.target * (1 - self.tol))
            and (part_rating_bis < self.target_bis * (1 + self.tol))
            and (part_rating_bis > self.target_bis * (1 - self.tol))
            and (full_rating < self.full_eff * (1 + self.tol))
            and (full_rating > self.full_eff * (1 - self.tol))
            and (full_rating_bis < self.full_eff_bis * (1 + self.tol))
            and (full_rating_bis > self.full_eff_bis * (1 - self.tol))
            and (cap_rating < self.tol)
            and (cap_rating > -self.tol)
            # and self.check_gradients()
        ):
            return True
        else:
            return False

    def check_gradients(self):

        """Check if the objective of the gradient of the three curves are monotonic and have the sign we expect.

        :return: Verification result
        :rtype: boolean

        """
        if self.equipment.type == "chiller":
            if self.equipment.set_of_curves != "":

                grad_list = []
                for c in self.equipment.set_of_curves:
                    if (
                        c.out_var == "eir-f-t"
                        or c.out_var == "eir-f-plr"
                        or c.out_var == "eir-f-plr-dt"
                    ):
                        sign_val = +1
                    elif c.out_var == "cap-f-t":
                        sign_val = -1
                    else:
                        raise ValueError("this curve output has not been implemented")

                    x, y = self.set_of_base_curves.get_data_for_plotting(c, False)
                    grad_list.append(self.compute_grad(x=x, y=y, sign_val=sign_val))

                if np.all(np.asarray(grad_list)):
                    return True
                else:
                    return False
            else:
                return False
        else:
            return False

    def compute_grad(self, x, y, sign_val, threshold=1e-5):

        """Check, for a single curve, if the gradient has the sign we expect. called by check_gradients.

        :return: Verification result
        :rtype: boolean

        """
        grad = np.around(
            np.gradient(y, x), 2
        )  # add a small number to get rid of very small negative values
        grad[
            np.abs(grad) <= threshold
        ] = 0  # making sure that small gradients are set to zero to avoid
        sign = np.sign(grad)

        if np.all(np.asarray(y) == 0):  # all values are false
            return False
        elif np.all(
            sign != -sign_val
        ):  # include 0 and +1/-1 gradients. but not gradients of the opposite sign
            return True
        else:
            return False

    def generate_population(self, curves):
        """Generate population of sets of curves.

        :param SetofCurves() curves: Initial set of curves to be modified by the algorithm
        :return: Verification result
        :rtype: boolean

        """
        pop = []
        for _ in range(self.pop_size):
            pop.append(self.individual(curves))
        return pop

    def get_random(self):
        """Generate random number between two bounds.

        :return: Randomly generated value
        :rtype: float

        """
        while True:
            val = float(
                random.randrange(-99999, 99999)
                / 10 ** (random.randint(self.bounds[0], self.bounds[1]))
            )
            if val != 0:
                return val

    def individual(self, curves):
        """Create new individual.

        :param SetofCurves() curves: Initial set of curves to be modified by the algorithm
        :return: New set of curves randomly modified
        :rtype: SetofCurves

        """
        new_curves = copy.deepcopy(curves[0])
        for curve in new_curves.curves:
            if len(self.vars) == 0 or curve.out_var in self.vars:
                for idx in range(1, 11):
                    try:
                        # TODO: screening criteria
                        setattr(
                            curve,
                            "coeff{}".format(idx),
                            getattr(curve, "coeff{}".format(idx)) + self.get_random(),
                        )
                    except:
                        pass
        return new_curves

    def fitness_scale_grading(self, pop, scaling=True):
        """Calculate fitness, scale, and grade for a population.

        :param list() pop: Population of individual, i.e. list of curves
        :param boolean scaling: Linearly scale fitness scores
        :return: List sets of curves graded by fitness scores
        :rtype: list()

        """
        # Intial fitness calcs
        fitnesses = [self.determine_fitness(curves) for curves in pop]

        # Scaling
        pop_scaled = self.scale_fitnesses(fitnesses, pop, scaling)

        # Grading
        pop_graded = self.grade_population(pop_scaled)

        return pop_graded

    def evolve_population(self, pop):
        """Evolve population to create a new generation.

        :param list() pop: Population of individual, i.e. list of curves

        """
        # Fitness, Scaling, Grading
        pop_graded = self.fitness_scale_grading(pop)

        # Retain best performers as parents
        retain_length = int(len(pop_graded) * self.retain)
        parents = pop_graded[:retain_length]

        # Randomly add other individuals to
        # promote genetic diversity
        for individual in pop_graded[retain_length:]:
            if self.random_select > random.random():
                parents.append(individual)

        # Mutate some individuals
        for idx, individual in enumerate(parents):
            if self.mutate > random.random():
                parents[idx] = self.perform_mutation(individual)

        # Crossover parents to create children
        self.perform_crossover(parents)
        self.identify_best_performer()

    def determine_fitness(self, set_of_curves):
        """Compute fitness score of an individual.

        :param SetofCurves() set_of_curves: Set of curves
        :return: Fitness score
        :rtype: float

        """
        # Temporary assign curve to equipment
        self.equipment.set_of_curves = set_of_curves.curves

        # Compute normalization score
        # and RSME with base curve
        # TODO: Try PCM
        # TODO: Try Frechet distance
        # TODO: Area between two curves
        # TODO: Dynamic Time Warping distance
        curve_normal_score = 0
        rsme = 0
        for c in set_of_curves.curves:
            if c.out_var in self.vars:
                curve_normal_score += abs(1 - c.get_out_reference(self.equipment))
                x, y = set_of_curves.get_data_for_plotting(c, False)
                base_x, base_y = self.base_curves_data[c.out_var]
                rsme += np.sqrt(((np.array(y) - np.array(base_y)) ** 2).mean())

        part_eff_score = abs(self.equipment.calc_eff(eff_type="part") - self.target)
        #part_eff_score_bis = part_eff_score
        part_eff_score_bis = abs(self.equipment.calc_eff(eff_type="part", bis=True) - self.target_bis)
        full_eff_score = abs(
            self.equipment.calc_eff(eff_type="full") - self.equipment.full_eff
        )
        #full_eff_score_bis = full_eff_score
        full_eff_score_bis = abs(
            self.equipment.calc_eff(eff_type="full", bis=True) - self.equipment.full_eff_bis
        )
        part_eff_weight = 1
        part_eff_weight_bis = 1.0
        full_eff_weight = 1
        full_eff_weight_bis = 1.0
        curve_normal_score_weight = 1
        rsme_weight = 0.5

        fit_score = (
            part_eff_score * part_eff_weight
            + part_eff_score_bis * part_eff_weight_bis
            + full_eff_score * full_eff_weight
            + full_eff_score_bis * full_eff_weight_bis
            + curve_normal_score * curve_normal_score_weight
            + rsme * rsme_weight
        ) / (
            part_eff_weight * 2
            + full_eff_weight * 2
            + curve_normal_score_weight * len(set_of_curves.curves)
            + rsme_weight
        )

        return fit_score

    def scale_fitnesses(self, fitnesses, pop, scaling=True):
        """Scale the fitness scores to prevent best performers from dragging the whole population to a local extremum.

        :param list() fitnesses: List of fitness for each set of curves
        :param list() pop: List of sets of curves
        :param boolean scaling: Specifies whether of not to linearly scale the fitnesses
        :return: List of tuples representing the fitness of a set of curves and the set of curves
        :rtype: list(tuple())

        """
        # linear scaling: a + b * f
        # Based on "Scaling in Genetic Algorithms", Sushil J. Louis
        # https://www.cse.unr.edu/~sushil/class/gas/notes/scaling/index.html
        if scaling:
            max_f = max(fitnesses)
            min_f = min(fitnesses)
            avg_f = sum(fitnesses) / len(fitnesses)
            if min_f > (self.sFac * avg_f - max_f) / (self.sFac - 1.0):
                d = max_f - avg_f
                if d == 0:
                    a = 1
                    b = 0
                else:
                    a = (self.sFac - 1.0) * avg_f
                    b = avg_f * (max_f - (self.sFac * avg_f)) / d
            else:
                d = avg_f - min_f
                if d == 0:
                    a = 1
                    b = 0
                else:
                    a = avg_f / d
                    b = -min_f * avg_f
        else:
            a = 1
            b = 0

        pop_scaled = [
            (a * self.determine_fitness(set_of_curves) + b, set_of_curves)
            for set_of_curves in pop
        ]
        return pop_scaled

    def grade_population(self, pop_scaled):
        """Grade population.

        :param list(tuple()) pop_scaled: List of tuples representing the fitness of a set of curves and the set of curves
        :return: List of set of curves graded from the best to the worst
        :rtype: list(SetofCurves())

        """
        pop_sorted = sorted(pop_scaled, key=lambda tup: tup[0])
        pop_graded = [item[1] for item in pop_sorted]
        return pop_graded

    def perform_mutation(self, individual):
        """Mutate individual.

        :param SetofCurves() individual: Set of curves
        :return: Modified indivudal
        :rtype: SetofCurves()

        """
        new_individual = copy.deepcopy(individual)
        for curve in new_individual.curves:
            if len(self.vars) == 0 or curve.out_var in self.vars:
                idx = random.randint(1, curve.nb_coeffs())
                setattr(
                    curve,
                    "coeff{}".format(idx),
                    getattr(curve, "coeff{}".format(idx)) + self.get_random(),
                )
        return new_individual

    def perform_crossover(self, parents):
        """Crossover best individuals.

        :param list() parents: List of best performing individuals of the generation

        """
        parents_length = len(parents)
        desired_length = len(self.pop) - parents_length
        children = []
        while len(children) < desired_length:
            male = random.randint(0, parents_length - 1)
            female = random.randint(0, parents_length - 1)
            # Can't crossover with the same element
            if male != female:
                male = parents[male]
                female = parents[female]
                child = SetofCurves()
                child.eqp = self.equipment
                curves = []
                # male and female curves are structured the same way
                for _, c in enumerate(male.curves):
                    # Copy as male
                    n_child_curves = copy.deepcopy(c)
                    if c.out_var in self.vars or len(self.vars) == 0:
                        if c.type == "quad":
                            positions = [[1], [2, 3]]  # cst  # x^?
                        elif c.type == "cubic":
                            positions = [[1], [2, 3, 4]]  # cst  # x^?
                        elif c.type == "bi_quad":
                            positions = [
                                [1],  # cst
                                [2, 3],  # x^?
                                [4, 5],  # y^?
                                [6],
                            ]  # x*y
                        elif c.type == "bi_cub":
                            positions = [
                                [1],  # cst
                                [2, 3, 7],  # x^?
                                [4, 5, 8],  # y^?
                                [6],  # x*y
                                [9],  # x^2*y
                                [10],
                            ]  # x*y^2
                        else:
                            raise ValueError("Type of curve not yet implemented.")
                        couple = ["male", copy.deepcopy(female)]
                        cnt = 0
                        for p in positions:
                            # Alternate between male and female
                            cnt = (cnt + 1) % 2
                            if couple[cnt] != "male":
                                # sub_position
                                for s_p in p:
                                    setattr(
                                        n_child_curves,
                                        "coeff{}".format(s_p),
                                        getattr(n_child_curves, "coeff{}".format(s_p)),
                                    )
                    curves.append(n_child_curves)
                child.curves = curves
                children.append(child)
        parents.extend(children)
        self.pop = parents

    def identify_best_performer(self):
        """Assign the best individual to the equipment."""
        # Re-compute fitness, scaling and grading
        pop_graded = self.fitness_scale_grading(self.pop, scaling=True)

        # Assign the equipment with the best fitness
        self.equipment.set_of_curves = pop_graded[0].curves<|MERGE_RESOLUTION|>--- conflicted
+++ resolved
@@ -118,14 +118,11 @@
             :rtype: list()
 
         ]"""
-<<<<<<< HEAD
-        max_gen = 0
-=======
 
         self.pop = []
         gen = 0
         self.equipment.curves = curves
->>>>>>> 184663b0
+
         while not self.is_target_met():
             self.pop = self.generate_population(curves)
             while gen <= self.max_gen and not self.is_target_met():
@@ -145,8 +142,8 @@
                 
             if not self.is_target_met():
                 print(f"Target not met after {self.max_gen}; Restarting the GA.")
-
-
+                gen = 0
+                
         print("Curve coefficients calculated in {} generations.".format(gen))
         return self.pop
 
