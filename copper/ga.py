--- conflicted
+++ resolved
@@ -114,11 +114,8 @@
             self.evolve_population(self.pop)
             gen += 1
             # For debugging
-<<<<<<< HEAD
             print("GEN: {}, IPLV: {}, KW/TON: {}".format(gen, round(self.equipment.calc_eff(eff_type="iplv"),2), round(self.equipment.calc_eff(eff_type="kwpton"),2)))
-=======
             # print("GEN: {}, IPLV: {}, KW/TON: {}".format(gen, round(self.equipment.calc_eff(eff_type="part"),2), round(self.equipment.calc_eff(eff_type="full"),2)))
->>>>>>> 52b0c6ff
         print("Curve coefficients calculated in {} generations.".format(gen))
         return self.pop
 
