--- conflicted
+++ resolved
@@ -172,7 +172,7 @@
         return agg_set_of_curves
 
     def nearest_neighbor_sort(
-        self, target_attr=None, vars=["ref_cap", "full_eff"], N=None
+        self, target_attr=None, vars=["ref_cap", "full_eff", "part_eff"], N=None
     ):
 
         """
@@ -225,11 +225,11 @@
 
             if N is not None:
                 df, target_attr, best_idx = self.normalize_vars(
-                    df=df, target_attr=target_attr, N=N
+                    df=df, target_attr=target_attr, N=N, vars=vars
                 )
             else:
                 df, target_attr, best_idx = self.normalize_vars(
-                    df=df, target_attr=target_attr
+                    df=df, target_attr=target_attr, vars=vars
                 )
 
         return df, best_idx
@@ -276,7 +276,7 @@
                 target_attr[var_name] = None
 
         # compute the l2 norm
-        x = -self.l2_norm(df=df, target_attr=target_attr, weights=weights)
+        x = -self.l2_norm(df=df, target_attr=target_attr, weights=weights, vars=vars)
 
         if len(df) == 1:
             df['score'] = 1
@@ -347,6 +347,8 @@
             self.ref_cap_unit = ""
             self.full_eff = 0
             self.full_eff_unit = ""
+            self.part_eff = None
+            self.part_eff_unit = None
             self.compressor_type = ""
             self.condenser_type = ""
             self.compressor_speed = ""
@@ -711,11 +713,8 @@
                 self.coeff1, self.coeff2, self.coeff3 = model.params
                 self.type = "quad"
                 r_sqr = reg_r_sqr
-<<<<<<< HEAD
                 #print("quad: {}".format(r_sqr))
-=======
-                print("quad: {}".format(r_sqr))
->>>>>>> 7662529d
+
         if "cubic" in curve_types:
             data["X1^2"] = data["X1"] * data["X1"]
             data["X1^3"] = data["X1"] * data["X1"] * data["X1"]
@@ -728,7 +727,7 @@
                 self.coeff1, self.coeff2, self.coeff3, self.coeff4 = model.params
                 self.type = "cubic"
                 r_sqr = reg_r_sqr
-                print("cub: {}".format(r_sqr))
+                #print("cub: {}".format(r_sqr))
         if "bi_quad" in curve_types:
             data["X1^2"] = data["X1"] * data["X1"]
             data["X2^2"] = data["X2"] * data["X2"]
