--- conflicted
+++ resolved
@@ -52,19 +52,13 @@
             if self.part_eff_ref_std == "ahri_550/590":
                 lwt = (44.0 - 32.0) * 5 / 9
                 ect = (85.0 - 32.0) * 5 / 9
-<<<<<<< HEAD
-                lct = (94.3 - 32.0) * 5/ 9 #in accordance with standard
-=======
                 lct = (94.3 - 32.0) * 5 / 9  # in accordance with standard
->>>>>>> 1db63571
+
             elif self.part_eff_ref_std == "ahri_551/591":
                 lwt = 7.0
                 ect = 30.0
                 lct = 35.0
-<<<<<<< HEAD
-
-=======
->>>>>>> 1db63571
+
             if self.model == "ect_lwt":
                 self.plotting_range = {
                     "eir-f-t": {
@@ -88,11 +82,9 @@
                     "eir-f-plr": {"x1_min": 0, "x1_max": 1, "x1_norm": 1, "nbval": 50},
                 }
             else:
-<<<<<<< HEAD
-                #lct = self.get_ref_lct(False)
-
-=======
->>>>>>> 1db63571
+
+                # lct = self.get_ref_lct(False)
+
                 self.plotting_range = {
                     "eir-f-t": {
                         "x1_min": lwt,
@@ -128,20 +120,12 @@
             if self.part_eff_ref_std == "ahri_550/590":
                 lwt = (44.0 - 32.0) * 5 / 9
                 ect = (95.0 - 32.0) * 5 / 9
-<<<<<<< HEAD
-                lct = None
-            elif self.part_eff_ref_std == "ahri_551/591":
-                lwt = 7.0
-                ect = 35.0
-                lct = None
-
-=======
                 lct = (94.3 - 32.0) * 5 / 9
             elif self.part_eff_ref_std == "ahri_551/591":
                 lwt = 7.0
                 ect = 35.0
                 lct = 35.0
->>>>>>> 1db63571
+
             self.plotting_range = {
                 "eir-f-t": {
                     "x1_min": lwt,
@@ -164,10 +148,6 @@
                 "eir-f-plr": {"x1_min": 0, "x1_max": 1, "x1_norm": 1, "nbval": 50},
             }
 
-<<<<<<< HEAD
-        # Aowabin: assign the reference conditions as class variables
-=======
->>>>>>> 1db63571
         self.ref_lwt, self.ref_ect, self.ref_lct = lwt, ect, lct
 
     def get_cond_flow_rate(self):
@@ -177,20 +157,7 @@
         :return:
         """
         evap_cap_ton = Units(value=self.ref_cap, unit="ton")
-<<<<<<< HEAD
-        evap_power = evap_cap_ton.conversion(new_unit="W")/1000 #evaporator power in KW
-
-        full_eff_unit = Units(value=self.full_eff, unit=self.full_eff_unit)
-        full_eff = full_eff_unit.conversion(new_unit="kw/ton") #fulll eff needs to be in KW/ton
-        comp_power = self.ref_cap*full_eff #note, full_eff has to e in kW per ton
-        cond_cap = evap_power + comp_power
-
-        #determine specific heat capacity
-        c_p = CP.PropsSI("C", "P", 101325, "T", 0.5*(self.ref_ect + self.ref_lct) + 273.15, "Water")/1000
-        rho = CP.PropsSI("D", "P", 101325, "T", 0.5*(self.ref_ect + self.ref_lct) + 273.15, "Water")
-        ref_cond_flow_rate = (cond_cap)/((self.ref_lct - self.ref_ect)*c_p*rho)
-=======
-        evap_power = evap_cap_ton.conversion(new_unit="kW")   # evaporator power in KW
+        evap_power = evap_cap_ton.conversion(new_unit="kW")  # evaporator power in KW
 
         full_eff_unit = Units(value=self.full_eff, unit=self.full_eff_unit)
         full_eff = full_eff_unit.conversion(new_unit="kw/ton")  # fulll eff needs to be in KW/ton
@@ -201,16 +168,14 @@
         c_p = CP.PropsSI("C", "P", 101325, "T", 0.5 * (self.ref_ect + self.ref_lct) + 273.15, "Water") / 1000
         rho = CP.PropsSI("D", "P", 101325, "T", 0.5 * (self.ref_ect + self.ref_lct) + 273.15, "Water")
         ref_cond_flow_rate = (cond_cap) / ((self.ref_lct - self.ref_ect) * c_p * rho)
->>>>>>> 1db63571
 
         return ref_cond_flow_rate
 
     def generate_set_of_curves(
-<<<<<<< HEAD
             self,
             method="typical",
             pop_size=100,
-            tol=0.005,
+            tol=0.0025,
             max_gen=500,
             vars="",
             sFac=0.5,
@@ -219,20 +184,6 @@
             mutate=0.95,
             bounds=(6, 10),
             base_curves=[],
-=======
-        self,
-        method="typical",
-        pop_size=100,
-        tol=0.0025,
-        max_gen=500,
-        vars="",
-        sFac=0.5,
-        retain=0.2,
-        random_select=0.1,
-        mutate=0.95,
-        bounds=(6, 10),
-        base_curves=[],
->>>>>>> 1db63571
     ):
         """Generate a set of curves for a particular chiller() object.
 
@@ -272,7 +223,7 @@
 
     def get_eir_ref(self, bis):
 
-        #bis = False
+        # bis = False
         # Retrieve equipment efficiency and unit
         if bis:
             kwpton_ref = self.full_eff_bis
@@ -514,8 +465,8 @@
                 c_p,
             ]
             return self.get_lct(ect[0], args)
-        #else:
-            #print("Empty dictionary for curves")
+        # else:
+        # print("Empty dictionary for curves")
 
     def get_lct(self, ect, args):
         result = optimize.root_scalar(
