import CoolProp.CoolProp as CP
from scipy import optimize
from copper.ga import *
from copper.units import *
from copper.curves import *


class chiller:
    def __init__(
        self,
        ref_cap,
        ref_cap_unit,
        full_eff,
        full_eff_unit,
        compressor_type,
        condenser_type,
        compressor_speed,
        part_eff=0,
        part_eff_unit="",
        part_eff_ref_std="ahri_550/590",
        set_of_curves="",
        model="ect_lwt",
        sim_engine="energyplus",
        min_unloading=0.1,
    ):
        self.type = "chiller"
        self.compressor_type = compressor_type
        self.condenser_type = condenser_type
        self.compressor_speed = compressor_speed
        self.ref_cap = ref_cap
        self.ref_cap_unit = ref_cap_unit
        self.full_eff = full_eff
        self.full_eff_unit = full_eff_unit
        self.part_eff = part_eff
        self.part_eff_unit = part_eff_unit
        self.part_eff_ref_std = part_eff_ref_std
        self.min_unloading = min_unloading
        self.model = model
        self.sim_engine = sim_engine
        self.set_of_curves = set_of_curves
        if self.condenser_type == "water":
            if self.part_eff_ref_std == "ahri_550/590":
                lwt = (44.0 - 32.0) * 5 / 9
                ect = (85.0 - 32.0) * 5 / 9
                lct = (94.3 - 32.0) * 5 / 9  # in accordance with standard
            elif self.part_eff_ref_std == "ahri_551/591":
                lwt = 7.0
                ect = 30.0
                lct = 35.0
            if self.model == "ect_lwt":
                self.plotting_range = {
                    "eir-f-t": {
                        "x1_min": lwt,
                        "x1_max": lwt,
                        "x1_norm": lwt,
                        "nbval": 50,
                        "x2_min": 10,
                        "x2_max": 40,
                        "x2_norm": ect,
                    },
                    "cap-f-t": {
                        "x1_min": lwt,
                        "x1_max": lwt,
                        "x1_norm": lwt,
                        "nbval": 50,
                        "x2_min": 10,
                        "x2_max": 40,
                        "x2_norm": ect,
                    },
                    "eir-f-plr": {"x1_min": 0, "x1_max": 1, "x1_norm": 1, "nbval": 50},
                }
            else:
                #lct = self.get_ref_lct()
                self.plotting_range = {
                    "eir-f-t": {
                        "x1_min": lwt,
                        "x1_max": lwt,
                        "x1_norm": lwt,
                        "nbval": 50,
                        "x2_min": 10,
                        "x2_max": 60,
                        "x2_norm": lct,
                    },
                    "cap-f-t": {
                        "x1_min": lwt,
                        "x1_max": lwt,
                        "x1_norm": lwt,
                        "nbval": 50,
                        "x2_min": 10,
                        "x2_max": 60,
                        "x2_norm": lct,
                    },
                    "eir-f-plr": {
                        "x1_min": lct,
                        "x1_max": lct,
                        "x1_norm": lct,
                        "nbval": 50,
                        "x2_min": 0.0,
                        "x2_max": 1.0,
                        "x2_norm": 1.0,
                    },
                }
        elif self.condenser_type == "air":
            if self.part_eff_ref_std == "ahri_550/590":
                lwt = (44.0 - 32.0) * 5 / 9
                ect = (95.0 - 32.0) * 5 / 9
                lct = (94.3 - 32.0) * 5 / 9  # in accordance with standard
            elif self.part_eff_ref_std == "ahri_551/591":
                lwt = 7.0
                ect = 35.0
                lct = 35.0
            self.plotting_range = {
                "eir-f-t": {
                    "x1_min": lwt,
                    "x1_max": lwt,
                    "x1_norm": lwt,
                    "nbval": 50,
                    "x2_min": 10,
                    "x2_max": 40,
                    "x2_norm": ect,
                },
                "cap-f-t": {
                    "x1_min": lwt,
                    "x1_max": lwt,
                    "x1_norm": lwt,
                    "nbval": 50,
                    "x2_min": 10,
                    "x2_max": 40,
                    "x2_norm": ect,
                },
                "eir-f-plr": {"x1_min": 0, "x1_max": 1, "x1_norm": 1, "nbval": 50},
            }

        self.ref_lwt, self.ref_ect, self.ref_lct = lwt, ect, lct

    def get_cond_flow_rate(self):

        """
        Method to compute the reference flow-rate given ref_cap, full_eff, ref_lct and ref_lwt
        :return:
        """
        evap_cap_ton = Units(value=self.ref_cap, unit="ton")
        evap_power = evap_cap_ton.conversion(new_unit="kW")   # evaporator power in KW

        full_eff_unit = Units(value=self.full_eff, unit=self.full_eff_unit)
        full_eff = full_eff_unit.conversion(new_unit="kw/ton")  # fulll eff needs to be in KW/ton
        comp_power = self.ref_cap * full_eff  # note, full_eff has to e in kW per ton
        cond_cap = evap_power + comp_power

        # determine specific heat capacity
        c_p = CP.PropsSI("C", "P", 101325, "T", 0.5 * (self.ref_ect + self.ref_lct) + 273.15, "Water") / 1000
        rho = CP.PropsSI("D", "P", 101325, "T", 0.5 * (self.ref_ect + self.ref_lct) + 273.15, "Water")
        ref_cond_flow_rate = (cond_cap) / ((self.ref_lct - self.ref_ect) * c_p * rho)

        return ref_cond_flow_rate

    def generate_set_of_curves(
        self,
        method="typical",
        pop_size=100,
<<<<<<< HEAD
        tol=0.0025,
=======
        tol=0.04,
>>>>>>> e1251ee6
        max_gen=500,
        vars="",
        sFac=0.5,
        retain=0.2,
        random_select=0.1,
        mutate=0.95,
        bounds=(6, 10),
        base_curves=[],
    ):
        """Generate a set of curves for a particular chiller() object.

        :param str method: Method used to generate the set of curves, either `typical` or `best_match`

                           - `typical` uses typical curves and modify them to reach a particular IPLV
                           - `best_match` uses curves that best match the chiller object description
        :param int pop_size: Population size used by the genetic algorithm
        :param float tol: Tolerance used by the genetic algorithm to determine if the proposed solution is acceptable
                          The lower, the more stringent
        :param int max_gen: Maximum number of generation
        :param list() vars: List of variable to run the alorithm on
        :param float sFac: Linear fitness normalization factor, the higher the more aggressive the normalization will be
        :param float retain: Probability of retaining an individual in the next generation
        :param float random_select: Probability of randomly selecting an individual to be part of the next generation
        :param float mutate: Probability of an individual to be mutated in the next generation
        :param tuple() bounds: Random modification bounds (TODO: add more details)
        :return: Set of curves object generated by the genetic algorithm that matches the chiller() definition
        :rtype: SetofCurves()

        """
        ga = GA(
            self,
            method,
            pop_size,
            tol,
            max_gen,
            vars,
            sFac,
            retain,
            random_select,
            mutate,
            bounds,
            base_curves,
        )
        return ga.generate_set_of_curves()

    def get_eir_ref(self):
        # Retrieve equipment efficiency and unit
        kwpton_ref = self.full_eff
        kwpton_ref_unit = self.full_eff_unit

        # Convert to kWpton if necessary
        if self.full_eff_unit != "kw/ton":
            kwpton_ref_unit = Units(kwpton_ref, kwpton_ref_unit)
            kwpton_ref = kwpton_ref_unit.conversion("kw/ton")

        # Conversion factors
        # TODO: remove these and use the unit class
        ton_to_kbtu = 12
        kbtu_to_kw = 3.412141633

        # Full load conditions
        eir_ref = 1 / (ton_to_kbtu / kwpton_ref / kbtu_to_kw)

        return eir_ref

    def calc_eff(self, eff_type, unit="kw/ton", output_report=False):
        """Calculate chiller efficiency.

        :param str eff_type: chiller performance indicator, currently supported `full` (full load rating)
                             and `part` (part load rating)
        :param str unit: Unit of the efficiency indicator
        :return: chiller performance indicator
        :rtype: float

        """

        # Conversion factors
        # TODO: remove these and use the unit class
        ton_to_kbtu = 12
        kbtu_to_kw = 3.412141633

        # Get reference eir
        eir_ref = self.get_eir_ref()
        load_ref = 1

        # Rated conditions as per AHRI Std 551/591
        loads = [1, 0.75, 0.5, 0.25]

        # List of equipment efficiency for each load
        kwpton_lst = []

        # Temperatures at rated conditions
        ect, lwt = self.get_rated_temperatures()

        # Retrieve curves
        curves = self.get_chiller_curves()
        cap_f_t = curves["cap_f_t"]
        eir_f_t = curves["eir_f_t"]
        eir_f_plr = curves["eir_f_plr"]

        try:
            for idx, load in enumerate(
                loads
            ):  # Calculate efficiency for each testing conditions
                if self.model == "ect_lwt":  # DOE-2 chiller model
                    # Temperature adjustments
                    dt = ect[idx] - lwt
                    cap_f_lwt_ect = cap_f_t.evaluate(lwt, ect[idx])
                    eir_f_lwt_ect = eir_f_t.evaluate(lwt, ect[idx])
                    cap_op = load_ref * cap_f_lwt_ect

                    # PLR adjustments
                    plr = load * cap_f_t.evaluate(lwt, ect[0]) / cap_op
                    if plr <= self.min_unloading:
                        plr = self.min_unloading
                    eir_plr = eir_f_plr.evaluate(plr, dt)

                    # Efficiency calculation
                    eir = eir_ref * eir_f_lwt_ect * eir_plr / plr

                elif self.model == "lct_lwt":  # Reformulated EIR chiller model
                    # Determine water properties
                    c_p = CP.PropsSI("C", "P", 101325, "T", ect[idx] + 273.15, "Water")
                    rho = CP.PropsSI("D", "P", 101325, "T", ect[idx] + 273.15, "Water")

                    # Gather arguments for determination fo leaving condenser temperature through iteration
                    if idx == 0:  # Full load rated conditions
                        args = [
                            lwt,
                            cap_f_t,
                            eir_f_t,
                            eir_f_plr,
                            load,
                            -999,
                            1 / eir_ref,
                            ect[idx],
                            self.set_of_curves[0].ref_evap_fluid_flow * rho,
                            c_p,
                        ]
                    else:
                        args = [
                            lwt,
                            cap_f_t,
                            eir_f_t,
                            eir_f_plr,
                            load,
                            cap_f_lwt_lct_rated,
                            1 / eir_ref,
                            ect[idx],
                            self.set_of_curves[0].ref_evap_fluid_flow * rho,
                            c_p,
                        ]

                    # Determine leaving condenser temperature
                    #lct = self.get_lct(ect[idx], args)

                    # Determine rated capacity curve modifier
                    if idx == 0:
                        cap_f_lwt_lct_rated = cap_f_t.evaluate(lwt, lct)

                    # Temperature adjustments
                    dt = ect[idx] - lwt
                    cap_f_lwt_lct = cap_f_t.evaluate(lwt, lct)
                    eir_f_lwt_lct = eir_f_t.evaluate(lwt, lct)
                    cap_op = load_ref * cap_f_lwt_lct

                    # PLR adjustments
                    plr = load * cap_f_lwt_lct_rated / cap_op
                    if plr <= self.min_unloading:
                        plr = self.min_unloading
                    eir_plr_lct = eir_f_plr.evaluate(lct, plr)

                    # Efficiency calculation
                    eir = eir_ref * eir_f_lwt_lct * eir_plr_lct / plr

                else:
                    return -999

                # Convert efficiency to kW/ton
                kwpton = eir / kbtu_to_kw * ton_to_kbtu

                if output_report:
                    cap_ton = self.ref_cap
                    if self.ref_cap_unit != "ton":
                        cap_ton = Units(self.ref_cap, self.ref_cap_unit).conversion(
                            "ton"
                        )
                    part_report = f"""At {str(round(load * 100.0,0)).replace('.0','')}% load and AHRI rated conditions:
                    - Entering condenser temperature: {round(ect[idx],2)},
                    - Leaving chiller temperature: {round(lwt,2)},
                    - Part load ratio: {round(plr,2)},
                    - Operating capacity: {round(cap_op * cap_ton,2)} ton,
                    - Power: {round(kwpton * cap_op * cap_ton,2)} kW,
                    - Efficiency: {round(kwpton,3)} kW/ton
                    """
                    print(part_report)

                # Store efficiency for IPLV calculation
                kwpton_lst.append(eir / kbtu_to_kw * ton_to_kbtu)

                # Stop here for full load calculations
                if eff_type == "full" and idx == 0:
                    return kwpton

            # Coefficients from AHRI Std 551/591
            iplv = 1 / (
                (0.01 / kwpton_lst[0])
                + (0.42 / kwpton_lst[1])
                + (0.45 / kwpton_lst[2])
                + (0.12 / kwpton_lst[3])
            )

            if output_report:
                print(f"IPLV: {round(iplv,3)} kW/ton")
        except:
            return -999

        # Convert IPLV to desired unit
        if unit != "kw/ton":
            iplv_org = Units(iplv, "kw/ton")
            iplv = iplv_org.conversion(unit)

        return iplv

    def get_rated_temperatures(self):
        if self.part_eff_ref_std == "ahri_551/591":  # IPLV.SI
            lwt = 7.0
            if self.condenser_type == "air":
                ect = [35.0, 27.0, 19.0, 13.0]
            elif self.condenser_type == "water":
                ect = [30.0, 24.5, 19.0, 19.0]
        elif self.part_eff_ref_std == "ahri_550/590":  # IPLV.IP
            lwt = 44.0
            if self.condenser_type == "air":
                ect = [95.0, 80.0, 65.0, 55.0]
            elif self.condenser_type == "water":
                ect = [85.0, 75.0, 65.0, 65.0]
            # Convert to SI
            lwt = (lwt - 32.0) * 5 / 9
            ect = [(t - 32.0) * 5 / 9 for t in ect]
        else:
            raise ValueError("Reference standard provided isn't implemented.")
        return [ect, lwt]

    def get_chiller_curves(self):
        curves = {}
        for curve in self.set_of_curves:
            if curve.out_var == "cap-f-t":
                curves["cap_f_t"] = curve
            elif curve.out_var == "eir-f-t":
                curves["eir_f_t"] = curve
            else:
                curves["eir_f_plr"] = curve

        return curves

    def get_ref_lct(self):
        curves = self.get_chiller_curves()
        if not curves == {}:
            cap_f_t = curves["cap_f_t"]
            eir_f_t = curves["eir_f_t"]
            eir_f_plr = curves["eir_f_plr"]
            ect, lwt = self.get_rated_temperatures()
            c_p = CP.PropsSI("C", "P", 101325, "T", ect[0] + 273.15, "Water")
            rho = CP.PropsSI("D", "P", 101325, "T", ect[0] + 273.15, "Water")
            eir_ref = self.get_eir_ref()
            args = [
                lwt,
                cap_f_t,
                eir_f_t,
                eir_f_plr,
                1.0,
                -999,
                1 / eir_ref,
                ect[0],
                self.set_of_curves[0].ref_evap_fluid_flow * rho,
                c_p,
            ]
            return self.get_lct(ect[0], args)

    def get_lct(self, ect, args):
        result = optimize.root_scalar(
            self.cond_inlet_temp_residual,
            args=(args),
            method="secant",
            x0=ect + 0.1,
            x1=ect + 10,
            rtol=0.001,
        )
        lct = result.root
        return lct

    def cond_inlet_temp_residual(self, lct, args):
        # Get arguments
        lwt, cap_f_t, eir_f_t, eir_f_plr, load, cap_f_lwt_lct_rated, ref_cop, ect, m_c, c_p = (
            args
        )

        # Temperature dependent curve modifiers
        cap_f_lwt_lct = cap_f_t.evaluate(lwt, lct)
        eir_f_lwt_lct = eir_f_t.evaluate(lwt, lct)

        # Operating varibles
        cap_op = self.ref_cap * cap_f_lwt_lct
        if cap_f_lwt_lct_rated == -999:
            plr = load
        else:
            plr = load * cap_f_lwt_lct_rated / cap_f_lwt_lct

        # PLR and temperature curve modifier
        eir_f_plr_lct = eir_f_plr.evaluate(lct, plr)

        # Evaporator operating capacity
        q_e = cap_op * plr

        # Chiller power
        p = (cap_op / ref_cop) * eir_f_lwt_lct * eir_f_plr_lct

        # Condenser heat transfer
        q_c = p + q_e

        # Store original ECT
        ect_org = ect

        # Recalculate ECT
        ect = lct - q_c / (m_c * c_p)

        return (ect_org - ect) / ect_org<|MERGE_RESOLUTION|>--- conflicted
+++ resolved
@@ -158,11 +158,7 @@
         self,
         method="typical",
         pop_size=100,
-<<<<<<< HEAD
         tol=0.0025,
-=======
-        tol=0.04,
->>>>>>> e1251ee6
         max_gen=500,
         vars="",
         sFac=0.5,
