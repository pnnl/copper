from unittest import TestCase

import copper as cp
import pickle as pkl
import numpy as np
import CoolProp.CoolProp as CP
import os

location = os.path.dirname(os.path.realpath(__file__))
DX_lib = os.path.join(location, "../copper/data", "unitarydirectexpansion_curves.json")


class UnitaryDirectExpansion(TestCase):
    # Load curve library
    lib = cp.Library(path=DX_lib)
    # Define equipment characteristics
    dx_unit_dft = cp.UnitaryDirectExpansion(
        compressor_type="scroll",
        condenser_type="air",
        compressor_speed="constant",
        ref_cap_unit="si",
        ref_gross_cap=471000,
        full_eff=5.89,
        full_eff_unit="cop",
        part_eff_ref_std="ahri_340/360",
        model="simplified_bf",
        sim_engine="energyplus",
        set_of_curves=lib.get_set_of_curves_by_name("D208122216").curves,
    )

    # Define equipment characteristics
    dx_unit_dft = cp.UnitaryDirectExpansion(
        compressor_type="scroll",
        condenser_type="air",
        compressor_speed="constant",
        ref_cap_unit="W",
        ref_gross_cap=471000,
        full_eff=5.89,
        full_eff_unit="cop",
        part_eff_ref_std="ahri_340/360",
        model="simplified_bf",
        sim_engine="energyplus",
        set_of_curves=lib.get_set_of_curves_by_name("D208122216").curves,
    )

    def test_calc_eff_ect(self):
        ieer = round(self.dx_unit_dft.calc_rated_eff(), 1)
<<<<<<< HEAD
        self.assertTrue(7.4 == ieer, f"{ieer} is different than 7.4")
=======
        self.assertTrue(5.7 == ieer, f"{ieer} is different than 5.7")
>>>>>>> f122bb1b

        # Two-speed fan unit
        dx_unit_two_speed = self.dx_unit_dft
        dx_unit_two_speed.indoor_fan_speeds = 2
        ieer_two_spd = round(dx_unit_two_speed.calc_rated_eff(), 2)
        assert ieer_two_spd > ieer

    def test_multi_speed(self):
        # Two-speed fan unit
        dx_unit_two_speed = self.dx_unit_dft
        dx_unit_two_speed.indoor_fan_speeds = 2
        assert (
            dx_unit_two_speed.calc_fan_power(capacity_ratio=0.5)
            / dx_unit_two_speed.indoor_fan_power
            == 0.4
        )
        assert (
            dx_unit_two_speed.calc_fan_power(capacity_ratio=1.0)
            / dx_unit_two_speed.indoor_fan_power
            == 1.0
        )
        assert (
            dx_unit_two_speed.calc_fan_power(capacity_ratio=0.75)
            / dx_unit_two_speed.indoor_fan_power
            == 0.7
        )

        # Define equipment characteristics
        # Four-speed fan
        dx_unit_four_speed = self.dx_unit_dft
        dx_unit_four_speed.indoor_fan_speeds = 4
        dx_unit_four_speed.indoor_fan_speeds_mapping = {
            "1": {
                "fan_flow_fraction": 0.2,
                "fan_power_fraction": 0.15,
                "capacity_fraction": 0.2,
            },
            "2": {
                "fan_flow_fraction": 0.45,
                "fan_power_fraction": 0.4,
                "capacity_fraction": 0.45,
            },
            "3": {
                "fan_flow_fraction": 0.75,
                "fan_power_fraction": 0.7,
                "capacity_fraction": 0.75,
            },
            "4": {
                "fan_flow_fraction": 1.0,
                "fan_power_fraction": 1.0,
                "capacity_fraction": 1.0,
            },
        }
        assert (
            dx_unit_four_speed.calc_fan_power(capacity_ratio=0.1)
            / dx_unit_four_speed.indoor_fan_power
            == 0.15
        )
        assert (
            dx_unit_four_speed.calc_fan_power(capacity_ratio=1.0)
            / dx_unit_four_speed.indoor_fan_power
            == 1.0
        )
        assert (
            dx_unit_four_speed.calc_fan_power(capacity_ratio=0.75)
            / dx_unit_four_speed.indoor_fan_power
            == 0.7
        )
        assert (
            round(
                dx_unit_four_speed.calc_fan_power(capacity_ratio=0.58)
                / dx_unit_four_speed.indoor_fan_power,
                2,
            )
            == 0.53
        )
        assert (
            round(
                dx_unit_four_speed.calc_fan_power(capacity_ratio=0.70)
                / dx_unit_four_speed.indoor_fan_power,
                2,
            )
            == 0.65
        )

    def test_generation(self):
        # Define equipment characteristics
        dx_unit = self.dx_unit_dft

        # Define targeted efficiency
        dx_unit.part_eff = 8.5

        # Define the base curves to be use as the starting point in the generation process
        base_curves = cp.SetofCurves()
        base_curves.curves = dx_unit.set_of_curves
        base_curves.eqp = dx_unit

        # Generate the curves
        set_of_curves = dx_unit.generate_set_of_curves(
            base_curves=[base_curves],
            tol=0.01,
            verbose=True,
            vars=["eir-f-t"],
            max_gen=300,
            max_restart=3,
        )

        # Check that all curves have been generated
        assert len(set_of_curves) == 5

    def test_lib_default_props_dx(self):
        assert (
            self.lib.find_set_of_curves_from_lib()[0].eqp.__dict__["part_eff_ref_std"]
            == "ahri_340/360"
        )

    def test_model_type_error(self):
        lib = cp.Library(path=DX_lib)
        with self.assertLogs(level="ERROR") as log:
            with self.assertRaises(ValueError) as cm:
                DX = cp.UnitaryDirectExpansion(
                    compressor_type="scroll",
                    condenser_type="air",
                    compressor_speed="constant",
                    ref_gross_cap=471000,
                    full_eff=5.89,
                    full_eff_unit="cop",
                    part_eff_ref_std="ahri_340/360",
                    model="simplified",
                    sim_engine="energyplus",
                    set_of_curves=lib.get_set_of_curves_by_name("D208122216").curves,
                )
            self.assertEqual(str(cm.exception), "Model must be 'simplified_bf'")
        self.assertIn("ERROR", log.output[0])
        self.assertIn("Model must be 'simplified_bf'", log.output[0])

    def test_both_capacity_inputs_provided(self):
        lib = cp.Library(path=DX_lib)
        with self.assertLogs(level="ERROR") as log:
            with self.assertRaises(ValueError) as cm:
                DX = cp.UnitaryDirectExpansion(
                    compressor_type="scroll",
                    condenser_type="air",
                    compressor_speed="constant",
                    ref_gross_cap=471000,
                    ref_net_cap=471000,
                    full_eff=5.89,
                    full_eff_unit="cop",
                    part_eff_ref_std="ahri_340/360",
                    model="simplified_bf",
                    sim_engine="energyplus",
                    set_of_curves=lib.get_set_of_curves_by_name("D208122216").curves,
                )
            self.assertEqual(
                str(cm.exception), "Input must be one and only one capacity input"
            )
        self.assertIn("ERROR", log.output[0])
        self.assertIn("Input must be one and only one capacity input", log.output[0])

    def test_get_ranges(self):
        ranges = self.dx_unit_dft.get_ranges()
        assert isinstance(ranges, dict)
        assert len(ranges) == 5<|MERGE_RESOLUTION|>--- conflicted
+++ resolved
@@ -13,20 +13,6 @@
 class UnitaryDirectExpansion(TestCase):
     # Load curve library
     lib = cp.Library(path=DX_lib)
-    # Define equipment characteristics
-    dx_unit_dft = cp.UnitaryDirectExpansion(
-        compressor_type="scroll",
-        condenser_type="air",
-        compressor_speed="constant",
-        ref_cap_unit="si",
-        ref_gross_cap=471000,
-        full_eff=5.89,
-        full_eff_unit="cop",
-        part_eff_ref_std="ahri_340/360",
-        model="simplified_bf",
-        sim_engine="energyplus",
-        set_of_curves=lib.get_set_of_curves_by_name("D208122216").curves,
-    )
 
     # Define equipment characteristics
     dx_unit_dft = cp.UnitaryDirectExpansion(
@@ -45,11 +31,7 @@
 
     def test_calc_eff_ect(self):
         ieer = round(self.dx_unit_dft.calc_rated_eff(), 1)
-<<<<<<< HEAD
-        self.assertTrue(7.4 == ieer, f"{ieer} is different than 7.4")
-=======
         self.assertTrue(5.7 == ieer, f"{ieer} is different than 5.7")
->>>>>>> f122bb1b
 
         # Two-speed fan unit
         dx_unit_two_speed = self.dx_unit_dft
