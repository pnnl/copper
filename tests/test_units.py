from unittest import TestCase
from copper.units import newUnits, Units

# TODO: look into adding hypothesis to the code to do range checking.


class TestRating(TestCase):
    def setUp(self) -> None:
        """Runs before every test. Good place to initialize values and store common objects."""
        self.tolerance = 3

    def tearDown(self) -> None:
        """Runs after every test and cleans up file created from the tests."""
        pass

    def test_test_cop_to_kw_per_ton(self):
        self.assertAlmostEqual(
<<<<<<< HEAD
            cp.newUnits.cop_to_kw_per_ton(14.0), 0.251, places=self.tolerance
=======
            newUnits.cop_to_kw_per_ton(14.0), 0.251, places=self.tolerance
>>>>>>> 33b77113
        )

    def test_test_kw_per_ton_to_cop(self):
        self.assertAlmostEqual(
<<<<<<< HEAD
            cp.newUnits.kw_per_ton_to_cop(14.0), 0.251, places=self.tolerance
=======
            newUnits.kw_per_ton_to_cop(14.0), 0.251, places=self.tolerance
>>>>>>> 33b77113
        )

    def test_cop_to_eer(self):
        self.assertAlmostEqual(
<<<<<<< HEAD
            cp.newUnits.cop_to_eer(14.0), 47.76998, places=self.tolerance
=======
            newUnits.cop_to_eer(14.0), 47.76998, places=self.tolerance
>>>>>>> 33b77113
        )

    def test_kw_per_ton_to_eer(self):
        self.assertAlmostEqual(
<<<<<<< HEAD
            cp.newUnits.kw_per_ton_to_eer(14.0), 0.857, places=self.tolerance
        )

    def test_eer_to_cop(self):
        self.assertAlmostEqual(
            cp.newUnits.eer_to_cop(14.0), 4.103, places=self.tolerance
        )

    def test_eer_to_kw_per_ton(self):
        self.assertAlmostEqual(
            cp.newUnits.eer_to_kw_per_ton(14.0), 0.857, places=self.tolerance
        )

    def test_kw_to_ton(self):
        self.assertAlmostEqual(
            cp.newUnits.kw_to_ton(14.0), 3.981, places=self.tolerance
        )

    def test_watt_to_ton(self):
        self.assertAlmostEqual(
            cp.newUnits.watt_to_ton(14.0), 0.003981, places=self.tolerance
        )

    def test_ton_to_kw(self):
        self.assertAlmostEqual(
            cp.newUnits.ton_to_kw(14.0), 49.2359, places=self.tolerance
        )

    def test_watt_to_kw(self):
        self.assertAlmostEqual(
            cp.newUnits.watt_to_kw(14.0), 0.014, places=self.tolerance
        )

    def test_ton_to_watt(self):
        self.assertAlmostEqual(
            cp.newUnits.ton_to_watt(14.0), 49235.93979, places=self.tolerance
=======
            newUnits.kw_per_ton_to_eer(14.0), 0.857, places=self.tolerance
        )

    def test_eer_to_cop(self):
        self.assertAlmostEqual(newUnits.eer_to_cop(14.0), 4.103, places=self.tolerance)

    def test_eer_to_kw_per_ton(self):
        self.assertAlmostEqual(
            newUnits.eer_to_kw_per_ton(14.0), 0.857, places=self.tolerance
        )

    def test_kw_to_ton(self):
        self.assertAlmostEqual(newUnits.kw_to_ton(14.0), 3.981, places=self.tolerance)

    def test_watt_to_ton(self):
        self.assertAlmostEqual(
            newUnits.watt_to_ton(14.0), 0.003981, places=self.tolerance
        )

    def test_ton_to_kw(self):
        self.assertAlmostEqual(newUnits.ton_to_kw(14.0), 49.2359, places=self.tolerance)

    def test_watt_to_kw(self):
        self.assertAlmostEqual(newUnits.watt_to_kw(14.0), 0.014, places=self.tolerance)

    def test_ton_to_watt(self):
        self.assertAlmostEqual(
            newUnits.ton_to_watt(14.0), 49235.93979, places=self.tolerance
>>>>>>> 33b77113
        )

    def test_F_to_C(self):
        self.assertAlmostEqual(newUnits.F_to_C(14.0), -10.0, places=self.tolerance)

    def test_C_to_F(self):
<<<<<<< HEAD
        self.assertAlmostEqual(
            cp.newUnits.C_to_F(14.0), 57.199999, places=self.tolerance
        )
=======
        self.assertAlmostEqual(newUnits.C_to_F(14.0), 57.199999, places=self.tolerance)
>>>>>>> 33b77113

    def test_conversion(self):
        # Efficiency conversion
        kWpton_ = Units(14.0, "eer")
        self.assertTrue(round(kWpton_.conversion("kw/ton"), 3) == 0.857)
        kWpton_ = Units(3.5, "cop")
        self.assertTrue(round(kWpton_.conversion("kw/ton"), 3) == 1.005)

        eer_ = Units(0.75, "kw/ton")
        self.assertTrue(round(eer_.conversion("eer"), 3) == 16.0)
        eer_ = Units(3.5, "cop")
        self.assertTrue(round(eer_.conversion("eer"), 3) == 11.942)

        COP_ = Units(0.75, "kw/ton")
        self.assertTrue(round(COP_.conversion("cop"), 3) == 4.689)
        COP_ = Units(14.0, "eer")
        self.assertTrue(round(COP_.conversion("cop"), 3) == 4.103)

        # Power conversion
        ton_ = Units(300.0, "ton")
        self.assertTrue(round(ton_.conversion("kW"), 3) == 1055.1)

        kW_ = Units(130, "kW")
        self.assertTrue(round(kW_.conversion("ton"), 3) == 36.963)

        kW_ = Units(130, "kW")
        self.assertTrue(round(kW_.conversion("W"), 3) == 130000)

        W_ = Units(130, "W")
        self.assertTrue(round(W_.conversion("ton"), 3) == 0.037)

        W_ = Units(130, "W")
        self.assertTrue(round(W_.conversion("kW"), 3) == 0.130)

        # Temperature conversion
        degC_ = Units(0, "degC")
        self.assertTrue(round(degC_.conversion("degF"), 0) == 32)

        degF_ = Units(0, "degF")
        self.assertTrue(round(degF_.conversion("degC"), 2) == -17.78)<|MERGE_RESOLUTION|>--- conflicted
+++ resolved
@@ -15,71 +15,21 @@
 
     def test_test_cop_to_kw_per_ton(self):
         self.assertAlmostEqual(
-<<<<<<< HEAD
-            cp.newUnits.cop_to_kw_per_ton(14.0), 0.251, places=self.tolerance
-=======
             newUnits.cop_to_kw_per_ton(14.0), 0.251, places=self.tolerance
->>>>>>> 33b77113
         )
 
     def test_test_kw_per_ton_to_cop(self):
         self.assertAlmostEqual(
-<<<<<<< HEAD
-            cp.newUnits.kw_per_ton_to_cop(14.0), 0.251, places=self.tolerance
-=======
             newUnits.kw_per_ton_to_cop(14.0), 0.251, places=self.tolerance
->>>>>>> 33b77113
         )
 
     def test_cop_to_eer(self):
         self.assertAlmostEqual(
-<<<<<<< HEAD
-            cp.newUnits.cop_to_eer(14.0), 47.76998, places=self.tolerance
-=======
             newUnits.cop_to_eer(14.0), 47.76998, places=self.tolerance
->>>>>>> 33b77113
         )
 
     def test_kw_per_ton_to_eer(self):
         self.assertAlmostEqual(
-<<<<<<< HEAD
-            cp.newUnits.kw_per_ton_to_eer(14.0), 0.857, places=self.tolerance
-        )
-
-    def test_eer_to_cop(self):
-        self.assertAlmostEqual(
-            cp.newUnits.eer_to_cop(14.0), 4.103, places=self.tolerance
-        )
-
-    def test_eer_to_kw_per_ton(self):
-        self.assertAlmostEqual(
-            cp.newUnits.eer_to_kw_per_ton(14.0), 0.857, places=self.tolerance
-        )
-
-    def test_kw_to_ton(self):
-        self.assertAlmostEqual(
-            cp.newUnits.kw_to_ton(14.0), 3.981, places=self.tolerance
-        )
-
-    def test_watt_to_ton(self):
-        self.assertAlmostEqual(
-            cp.newUnits.watt_to_ton(14.0), 0.003981, places=self.tolerance
-        )
-
-    def test_ton_to_kw(self):
-        self.assertAlmostEqual(
-            cp.newUnits.ton_to_kw(14.0), 49.2359, places=self.tolerance
-        )
-
-    def test_watt_to_kw(self):
-        self.assertAlmostEqual(
-            cp.newUnits.watt_to_kw(14.0), 0.014, places=self.tolerance
-        )
-
-    def test_ton_to_watt(self):
-        self.assertAlmostEqual(
-            cp.newUnits.ton_to_watt(14.0), 49235.93979, places=self.tolerance
-=======
             newUnits.kw_per_ton_to_eer(14.0), 0.857, places=self.tolerance
         )
 
@@ -108,20 +58,13 @@
     def test_ton_to_watt(self):
         self.assertAlmostEqual(
             newUnits.ton_to_watt(14.0), 49235.93979, places=self.tolerance
->>>>>>> 33b77113
         )
 
     def test_F_to_C(self):
         self.assertAlmostEqual(newUnits.F_to_C(14.0), -10.0, places=self.tolerance)
 
     def test_C_to_F(self):
-<<<<<<< HEAD
-        self.assertAlmostEqual(
-            cp.newUnits.C_to_F(14.0), 57.199999, places=self.tolerance
-        )
-=======
         self.assertAlmostEqual(newUnits.C_to_F(14.0), 57.199999, places=self.tolerance)
->>>>>>> 33b77113
 
     def test_conversion(self):
         # Efficiency conversion
